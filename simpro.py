"""
<<<<<<< HEAD
A extensible Python framework for interacting with SimPRO's API.
=======
A extensible Python framework for interacting with SimPRO's REST API.
Currently in draft state.
>>>>>>> 5d30afe6
TODO: Investigate how to change all handling of URLs into a Path like objects.
"""
import os
from typing import List, Union, Any
from dataclasses import dataclass
import requests


# == Exceptions ============================================================== #

# == Functions =============================================================== #

def authenticate(base_url: str, credentials: dict) -> dict:
	"""Authenticates with SimPRO and creates auth headers for subsequent requests."""
	token_url = f"{base_url}/oauth2/token"
	response = requests.post(token_url, json=credentials)
	if not response.ok:
		response.raise_for_status()
	access_token = response.json()["access_token"]
	return {"Authorization": f"Bearer {access_token}", "Content-Type": "application/json"}


# == Constants =============================================================== #

COMPANY_DOMAIN = os.environ["simpro_company_domain"]
BASE_URL = f"https://{COMPANY_DOMAIN}.simprosuite.com"
BASE_API_URL = f"{BASE_URL}/api/v1.0"

CLIENT_CREDENTIALS = {
	"grant_type": "client_credentials",
	"client_id": os.environ["simpro_client_id"],
	"client_secret": os.environ["simpro_client_secret"]}
AUTH_HEADERS = authenticate(BASE_URL, CLIENT_CREDENTIALS)


# == Classes ================================================================= #

class Parentless:
	"""A special class for assigning to a SimProObject's parent parameter,
	if that class normally has no parent, such as the the Company class.
	"""
	obj_url = BASE_API_URL


# == Abstract Base Classes =================================================== #

class SimProObject:
	"""Abstract Base Class for all SimPRO objects."""
	@staticmethod
	def _columns_to_params(columns: Union[List[str], None]) -> str:
		"""A function for converting a list of desired columns to a request's params value.

		columns -- a list of strings of the attributes we want SimPRO to respond with.
		return -- a string representing the required params value for the request.
		"""
		columns = [] if columns is None else columns
		columns.append("ID")  # Requested attributes must always include the object's IDs.
		columns = set(columns)  # Cast attributes to a Set to clear duplicates.
		# Is the order important? Remember that Sets don't maintain order!
		params = ",".join(columns)
		return params

	@property
	def type_url_suffix(self):
		"""This dummy property forces all derived classes to implement a class variable.

		eg.
		class XXXX(SimProObject):
			type_url_suffix = "/xxxx/"

			def ...
		"""
		raise NotImplementedError("A type_url_suffix has not been implemented for this SimProObject subclass.")

	@property
	def obj_url(self) -> str:
		"""Returns a request URL for this object specifically.

		Calling this function will append self's type_url_suffix and record_id
		to the returned value of the parent's own obj_url method. Depending on
		how deeply nested this object's parentage is, this function may be
		recursively called several layers deep. Eventually, a class without a
		parent will be reached (like Company). The Parentless class	should be
		assigned to that last object's parent parameter. Parentless will then
		return the base BASE_API_URL as its obj_url, completing the request URL.
		"""
		request_url = self.parent.obj_url + type(self).type_url_suffix + str(self.record_id)
		return request_url

	# def _type_url(cls, parent) -> str:
	# 	"""Assembles and returns the URL required to perform a 'list all __' GET request.
	#
	# 	cls -- The class of the child objects we will be requesting.
	# 	parent -- the parent object of the child objects we will be requesting.
	# 	return -- a request URL required to perform a 'list all __' GET request.
	#
	# 	Primarily used by the _list_all method to request a complete list of all
	# 	objects of this type from SimPRO, under the parent object. Generally,
	# 	SimProObjects have parents, and this function will call the parent's
	# 	obj_url method and append the type_url_suffix to the returned value.
	# 	However, in the case of parentless classes like the Company class, the
	# 	Parentless class should be assigned to the object's parent parameter.
	# 	This will pass in the base API_URL as the url prefix.
	# 	"""
	# 	return parent.obj_url + cls.type_url_suffix

	@classmethod
	def _list_all(cls, parent, columns: List[str]) -> list:
		"""Returns a list of all child objects of this type from a parent object from SimPRO.

		cls -- the object type of the children to list.
		parent -- a required object that is the parent of the child objects to list.
			(must have a real and valid id)
		columns -- a list of strings of attributes to retrieve from SimPRO for each object.

		return -- a list of child objects of type cls.
		"""
		columns_param = cls._columns_to_params(columns)
		params = {"columns": columns_param, "pageSize": 250, "page": 1, "orderby": "ID"}
		request_url = parent.obj_url + cls.type_url_suffix
		child_objects = []
		while params["page"] is not None:
			# TODO: Change this to a log, not a print statement.
			print(f"Requesting {parent.__class__.__name__}'s {cls.__name__} page {params['page']}")
			response = requests.get(request_url, params=params, headers=AUTH_HEADERS)
			if not response.ok:
				response.raise_for_status()
			for obj_attributes in response.json():
				record_id = obj_attributes.pop("ID")
				simpro_object = cls(record_id, parent, obj_attributes)
				child_objects.append(simpro_object)

			if "next" in response.links:
				# This will increment the page number for subsequent requests.
				# If the page key was not set for the initial request, then it is assumed it was 1.
				params["page"] = params.get("page", 1) + 1
			else:
				params["page"] = None

		# TODO: Change this to a log, not a print statement.
		print(f"Completed retrieving {cls.__name__}(s)\n")
		return child_objects

	@classmethod
	def list_all(cls, parent, columns: List[str] = None) -> list:
		"""Encapsulates _list_all. Allows for subclasses to adjust specific attribute retrieval."""
		columns = [] if columns is None else columns
		children = cls._list_all(parent, columns)
		return children

	@classmethod
	def _create(cls, parent, attributes: dict):
		"""Creates a new record on the SimPRO server from this object."""
		request_url = parent.obj_url + cls.type_url_suffix
		response = requests.post(request_url, json=attributes, headers=AUTH_HEADERS)
		if not response.ok:
			response.raise_for_status()
		obj_attributes = response.json()
		record_id = obj_attributes.pop("ID")
		simpro_obj = cls(record_id, parent, obj_attributes)
		return simpro_obj

	@classmethod
	def create(cls, parent, attributes: dict = None):
		"""Encapsulates _create. Allows for subclasses to adjust specific attribute writes."""
		attributes = dict() if attributes is None else attributes
		simpro_obj = cls._create(parent, attributes)
		return simpro_obj

	@classmethod
	def _retrieve(cls, record_id: int, parent, columns: List[str] = None):
		"""Retrieves an object from SimPRO and its desired attributes.

		Requires an existing valid record id.
		"""
		columns_param = cls._columns_to_params(columns)
		params = {"columns": columns_param}
		request_url = parent.obj_url + cls.type_url_suffix + str(record_id)
		response = requests.get(request_url, params=params, headers=AUTH_HEADERS)
		if not response.ok:
			response.raise_for_status()
		obj_attributes = response.json()
		record_id = obj_attributes.pop("ID")
		simpro_obj = cls(record_id, parent, obj_attributes)
		return simpro_obj

	@classmethod
	def retrieve(cls, record_id: int, parent, columns: List[str] = None):
		"""Encapsulates _retrieve. Allows for subclasses to overwrite normal behaviour."""
		columns = [] if columns is None else columns
		simpro_obj = cls._retrieve(record_id, parent, columns)
		return simpro_obj

	def __init__(self, record_id: int, parent, attributes: dict = None):
		"""Creates a new SimProObject locally.

		DOES NOT confirm existence, upload to,
		or download information from the server.
		"""
		self.parent = parent
		self.record_id = record_id
		self.attributes = dict() if attributes is None else attributes

	# def _update(self):
	# 	"""Upload attribute changes to the SimPRO server."""
	# 	raise NotImplementedError

	# def _delete(self):
	# 	"""Delete an object on the SimPRO server."""
	# 	raise NotImplementedError


# == Sub Classes ============================================================= #

class Company(SimProObject):
	"""Top level SimPRO container object."""
	type_url_suffix = "/companies/"
	columns = {
		"ID": int,
		"Name": str,
		"Phone": str,
		"Fax": str,
		"Email": str,
		"Address": {
			"Line1": str,
			"Line2": str
			},
		"BillingAddress": {
			"Line1": str,
			"Line2": str
			},
		"EIN": str,
		"CompanyNo": str,
		"Licence": str,
		"Website": str,
		"Banking": {
			"Bank": str,
			"BranchCode": str,
			"AccountName": str,
			"RoutingNo": str,
			"AccountNo": str,
			"IBAN": str,
			"SwiftCode": str
			},
		"CISCertNo": str,
		"EmployerTaxRefNo": str,
		"Timezone": str,
		"TimezoneOffset": str,
		"DefaultLanguage": str,
		"Template": bool,
		"MultiCompanyLabel": str,
		"MultiCompanyColor": str,
		"Currency": str,
		"Country": str,
		"TaxName": str,
		"UIDateFormat": str,
		"UITimeFormat": str,
		"ScheduleFormat": int,
		"SingleCostCenterMode": bool,
		"DateModified": str,
		"DefaultCostCenter": {
			"ID": int,
			"Name": str
			}
		}

	@classmethod
	def list_all(cls, parent, columns: List[str] = None):
		"""Overwrites list_all to force Name as an attribute."""
		columns = [] if columns is None else columns
		columns.insert(0, "Name")
		return cls._list_all(parent, columns)

	def __init__(self, record_id: int, parent: Parentless = None, attributes: dict = None):
		"""Creates a new Company object locally

		DOES NOT confirm existence, upload to,
		or download information from the server.
		"""
		record_id = 0 if not record_id else record_id
		# Defaults to first company if None or False.
		parent = Parentless() if parent is None else parent
		# Should also work if the class is not instantiated.
		attributes = dict() if attributes is None else attributes
		super().__init__(record_id, parent=parent, attributes=attributes)


# == Class Factory =========================================================== #

@dataclass
class ClassDescription:
	"""A meta class for a description of a class derived from SimProObject.

	name -- the name of the new class
	bases -- any base classes to derive from other than SimProObject
	type_url_suffix -- a compulsory URL component for generating a request URL
	docstring -- optional str for the new class
	attributes -- an optional list of valid attributes SimPRO supports for this
		database record
		Note: This isn't the python class's attrs, but rather the SimPRO record
		attributes which are accessed via a request's params value.
	attrs -- a dict of attributes and values to the assign to the new class
	"""
	name: str
	bases: Union[tuple, None]
	type_url_suffix: str
	docstring: str = None
	attributes: List[str] = None  # See this classes docstring!
	definitions: dict[str, Any] = None

	@staticmethod
	def build_classes(class_descriptions) -> List[type]:
		"""Class factory function for building all the SimPRO object classes.

		A static method that will convert class descriptions into actual Types.
		class_descriptions -- a list of ClassDescription to be converted to Types

		return -- a list of Types
		"""
		classes = []
		for cls in class_descriptions:
			bases = [SimProObject]  # All classes are derived from SimProObject.
			if cls.bases:
				bases.extend(cls.bases)
			definitions = {"type_url_suffix": cls.type_url_suffix}
			if cls.docstring:
				definitions["__doc__"] = cls.docstring
			if cls.attributes:
				definitions["attributes"] = cls.attributes
			if isinstance(cls.definitions, dict):
				definitions.update(cls.definitions)

			# New classes are created by providing a class name, a list of
			# derived classes and a dict of definitions, which is copied to the
			# new class's __dict__ attribute.
			new_class = type(cls.name, tuple(bases), definitions)
			classes.append(new_class)
		return classes


CLASS_DESCRIPTIONS = [
	ClassDescription("Company", None, "/companies/", "A Parentless SimPRO Type representing a company."),
	ClassDescription("Contact", None, "/contacts/", "Child of Company."),
	ClassDescription("Contractor", None, "/contractors/", "Child of Company."),
	# ClassDescription("ContractorAttachment", None, "", ""),
	# ClassDescription("ContractorAttachmentFolder", None, "", ""),
	# ClassDescription("ContractorLicence", None, "", ""),
	# ClassDescription("ContractorTimesheet", None, "", ""),
	# ClassDescription("Customer", None, "", ""),
	ClassDescription("CompanyCustomer", None, "/customers/companies/", "Child of Company."),
	# ClassDescription("CustomerAttachment", None, "", ""),
	# ClassDescription("CustomerAttachmentFolder", None, "", ""),
	# ClassDescription("CustomerContact", None, "", ""),
	# ClassDescription("CustomerNote", None, "", ""),
	# ClassDescription("CustomerNoteAttachment", None, "", ""),
	# ClassDescription("CustomerResponseTime", None, "", ""),
	ClassDescription("Employee", None, "/employees/", "Child of Company."),
	# ClassDescription("EmployeeAttachment", None, "", ""),
	# ClassDescription("EmployeeAttachmentFolder", None, "", ""),
	# ClassDescription("EmployeeLicence", None, "", ""),
	# ClassDescription("EmployeeTimesheet", None, "", ""),
	ClassDescription("Site", None, "/sites/", "Child of Company.", [
		"Address",  # Street address
		"City",  # Locality
		"State",  # QLD
		"PostalCode",
		"Country"  # Australia
		]),
	# ClassDescription("SiteAttachment", None, "", ""),
	# ClassDescription("SiteAttachmentFolder", None, "", ""),
	# ClassDescription("SiteContact", None, "", ""),
	# ClassDescription("SitePreferredTechnician", None, "", ""),
	ClassDescription("Staff", None, "/staff/", "Child of Company."),
	ClassDescription("Vendor", None, "/vendors/", "Child of Company."),
	# ClassDescription("VendorAttachment", None, "", ""),
	# ClassDescription("VendorAttachmentFolder", None, "", ""),
	# ClassDescription("VendorBranch", None, "", ""),
	# ClassDescription("VendorContact", None, "", ""),
	# ClassDescription("ContractorJob", None, "", ""),
	# ClassDescription("ContractorJobAttachment", None, "", ""),
	# ClassDescription("ContractorJobAttachmentFolder", None, "", ""),
	# ClassDescription("ContractorQuote", None, "", ""),
	# ClassDescription("ContractorQuoteAttachment", None, "", ""),
	# ClassDescription("ContractorQuoteAttachmentFolder", None, "", ""),
	ClassDescription("Job", None, "/jobs/", "Child of Company.", [
		"Type",
		"Customer",
		"CustomerContact",
		"AdditionalContacts"
		"Site",
		"SiteContact",
		"OrderNo",
		"RequestNo",
		"Name",
		"Description",
		"Notes",
		"DateIssued",
		"DueDate",
		"DueTime",
		"Tags",
		"Salesperson",
		"ProjectManager",
		"Technician",
		"Stage",
		"Status",
		"ResponseTime",
		"IsVariation",
		"LinkedVariations",
		"ConvertedFromQuote",
		"DateModified",
		"Total",
		"Totals",
		]),
	# ClassDescription("JobAttachment", None, "", ""),
	# ClassDescription("JobAttachmentFolder", None, "", ""),
	# ClassDescription("JobNote", None, "", ""),
	# ClassDescription("JobNoteAttachment", None, "", ""),
	ClassDescription("JobSection", None, "/sections/", "Child of Job."),
	# ClassDescription("CustomerInvoice", None, "", ""),
	# ClassDescription("JobTimeline", None, "", ""),
	ClassDescription("JobCostCenter", None, "/costCenters/", "Child of Section."),
	# ClassDescription("JobCostCenterAsset", None, "", ""),
	# ClassDescription("JobCostCenterCatalogItem", None, "", ""),
	# ClassDescription("JobCostCenterLaborItem", None, "", ""),
	# ClassDescription("JobCostCenterOne-OffItem", None, "", ""),
	# ClassDescription("JobCostCenterPrebuildItem", None, "", ""),
	# ClassDescription("JobCostCenterServiceFee", None, "", ""),
	# ClassDescription("JobCostCenterStockItem", None, "", ""),
	# ClassDescription("Lead", None, "", ""),
	# ClassDescription("LeadAttachment", None, "", ""),
	# ClassDescription("LeadAttachmentFolder", None, "", ""),
	ClassDescription("Quote", None, "/quotes/", "Child of Company."),
	# ClassDescription("QuoteAttachment", None, "", ""),
	# ClassDescription("QuoteAttachmentFolder", None, "", ""),
	# ClassDescription("QuoteNote", None, "", ""),
	# ClassDescription("QuoteNoteAttachment", None, "", ""),
	ClassDescription("QuoteSection", None, "/sections/", "Child of Quote."),
	ClassDescription("JobTimeline", None, "/timelines/", "Child of Job."),
	# ClassDescription("QuoteCostCenter", None, "", ""),
	# ClassDescription("QuoteCostCenterAsset", None, "", ""),
	# ClassDescription("QuoteCostCenterCatalogItem", None, "", ""),
	# ClassDescription("QuoteCostCenterLaborItem", None, "", ""),
	# ClassDescription("QuoteCostCenterOne-OffItem", None, "", ""),
	# ClassDescription("QuoteCostCenterPrebuildItem", None, "", ""),
	# ClassDescription("QuoteCostCenterServiceFee", None, "", ""),
	ClassDescription("Catalog", None, "/catalogs/", "Child of Company."),
	# ClassDescription("CatalogAttachment", None, "", ""),
	# ClassDescription("CatalogAttachmentFolder", None, "", ""),
	# ClassDescription("CatalogGroup", None, "", ""),
	# ClassDescription("CatalogItemVendor", None, "", ""),
	# ClassDescription("CatalogInventory", None, "", ""),
	# ClassDescription("InventoryJournal", None, "", ""),
	# ClassDescription("StorageDevice", None, "", ""),
	# ClassDescription("StockItem", None, "", ""),
	# ClassDescription("StockTransfer", None, "", ""),
	ClassDescription("Prebuild", None, "/prebuilds/", "Child of CostCenter."),
	ClassDescription("SetPricePrebuild", None, "/prebuilds/setPrice/", "Child of Company."),
	# ClassDescription("PrebuildGroup", None, "", ""),
	# ClassDescription("PrebuildCatalog", None, "", ""),
	# ClassDescription("PrebuildAttachment", None, "", ""),
	# ClassDescription("PrebuildAttachmentFolder", None, "", ""),
	# ClassDescription("VendorOrder", None, "", ""),
	# ClassDescription("VendorOrderAttachment", None, "", ""),
	# ClassDescription("VendorOrderAttachmentFolder", None, "", ""),
	# ClassDescription("VendorOrderOrderItem", None, "", ""),
	# ClassDescription("VendorOrderItemAllocation", None, "", ""),
	# ClassDescription("ContractorInvoice", None, "", ""),
	ClassDescription("CustomerInvoice", None, "/customerInvoices/", "Child of Company."),
	# ClassDescription("CustomerPayment", None, "", ""),
	# ClassDescription("VendorReceipt", None, "", ""),
	# ClassDescription("VendorReceiptItemAllocation", None, "", ""),
	# ClassDescription("VendorCredit", None, "", ""),
	# ClassDescription("VendorCreditItem", None, "", ""),
	# ClassDescription("RecurringInvoice", None, "", ""),
	# ClassDescription("RecurringInvoiceSection", None, "", ""),
	# ClassDescription("RecurringInvoiceTimeline", None, "", ""),
	# ClassDescription("RecurringInvoiceAttachment", None, "", ""),
	# ClassDescription("RecurringInvoiceAttachmentFolder", None, "", ""),
	# ClassDescription("RecurringInvoiceCostCenters", None, "", ""),
	# ClassDescription("RecurringInvoiceCostCentersCatalogItem", None, "", ""),
	# ClassDescription("RecurringInvoiceCostCentersLaborItem", None, "", ""),
	# ClassDescription("RecurringInvoiceCostCentersOne-OffItem", None, "", ""),
	# ClassDescription("RecurringInvoiceCostCentersPrebuildItem", None, "", ""),
	# ClassDescription("RecurringInvoiceCostCentersServiceFee", None, "", ""),
	ClassDescription("CostCenter", None, "/setup/accounts/costCenters/", "Child of Company."),
	# ClassDescription("BusinessGroup", None, "", ""),
	# ClassDescription("PaymentMethod", None, "", ""),
	# ClassDescription("AccountingCategory", None, "", ""),
	# ClassDescription("Activity", None, "", ""),
	# ClassDescription("AssetType", None, "", ""),
	# ClassDescription("AssetTypeServiceLevel", None, "", ""),
	# ClassDescription("AssetTypeAttachment", None, "", ""),
	# ClassDescription("AssetTypeAttachmentFolder", None, "", ""),
	# ClassDescription("FailurePoint", None, "", ""),
	# ClassDescription("Recommendation", None, "", ""),
	# ClassDescription("TestReading", None, "", ""),
	# ClassDescription("ServiceLevel", None, "", ""),
	# ClassDescription("QuoteArchiveReason", None, "", ""),
	# ClassDescription("Commission", None, "", ""),
	# ClassDescription("Currency", None, "", ""),
	# ClassDescription("__CustomField__", None, "", ""),
	# ClassDescription("CustomerGroup", None, "", ""),
	# ClassDescription("CustomerProfile", None, "", ""),
	# ClassDescription("FitTime", None, "", ""),
	# ClassDescription("LaborRate", None, "", ""),
	# ClassDescription("ScheduleRate", None, "", ""),
	# ClassDescription("ServiceFee", None, "", ""),
	# ClassDescription("PricingTier", None, "", ""),
	ClassDescription("UnitsOfMeasurement", None, "/setup/materials/uoms/", "Child of Company."),
	# ClassDescription("ResponseTime", None, "", ""),
	# ClassDescription("SecurityGroup", None, "", ""),
	# ClassDescription("CustomerInvoiceStatusCodes", None, "", ""),
	# ClassDescription("ProjectStatusCode", None, "", ""),
	# ClassDescription("VendorOrderStatusCode", None, "", ""),
	# ClassDescription("CustomerTag", None, "", ""),
	ClassDescription("ProjectTag", None, "/setup/tags/projects/", "Child of Company."),
	# ClassDescription("TaskCategory", None, "", ""),
	# ClassDescription("TaxCode", None, "", ""),
	# ClassDescription("CombineTaxCode", None, "", ""),
	# ClassDescription("ComponentTaxCode", None, "", ""),
	# ClassDescription("SingleTaxCode", None, "", ""),
	# ClassDescription("Team", None, "", ""),
	# ClassDescription("WebhookSubscription", None, "", ""),
	# ClassDescription("Zone", None, "", ""),
	# ClassDescription("CostToCompleteOperationView", None, "", ""),
	# ClassDescription("CostToCompleteFinancialView", None, "", ""),
	ClassDescription("Company", None, "/companies/", "Child of Parentless."),
	# ClassDescription("CustomerAsset", None, "", ""),
	# ClassDescription("AssetServiceLevel", None, "", ""),
	# ClassDescription("AssetTestHistory", None, "", ""),
	# ClassDescription("AssetAttachment", None, "", ""),
	# ClassDescription("AssetAttachmentFolder", None, "", ""),
	# ClassDescription("Info", None, "", ""),
	# ClassDescription("CustomerInvoiceLog", None, "", ""),
	# ClassDescription("JobLog", None, "", ""),
	# ClassDescription("QuoteLog", None, "", ""),
	# ClassDescription("VendorOrderLog", None, "", ""),
	# ClassDescription("PlantAndEquipment", None, "", ""),
	# ClassDescription("PlantType", None, "", ""),
	# ClassDescription("Schedule", None, "", ""),
	# ClassDescription("ActivitySchedule", None, "", ""),
	# ClassDescription("LeadSchedule", None, "", ""),
	# ClassDescription("QuoteCostCenterSchedule", None, "", ""),
	# ClassDescription("JobCostCenterSchedule", None, "", ""),
	# ClassDescription("Task", None, "", ""),
	# ClassDescription("TaskAttachment", None, "", ""),
	# ClassDescription("TaskAttachmentFolder", None, "", ""),
	# ClassDescription("CustomerTask", None, "", ""),
	# ClassDescription("JobTask", None, "", ""),
	# ClassDescription("JobCostCenterTask", None, "", ""),
	# ClassDescription("QuoteTask", None, "", ""),
	# ClassDescription("QuoteCostCenterTask", None, "", ""),
	# ClassDescription("JobWorkOrder", None, "", ""),
	# ClassDescription("JobWorkOrderAsset", None, "", ""),
	# ClassDescription("WorkOrderAttachment", None, "", ""),
	# ClassDescription("QuoteWorkOrder", None, "", ""),
	# ClassDescription("QuoteWorkOrderAsset", None, "", ""),
	]<|MERGE_RESOLUTION|>--- conflicted
+++ resolved
@@ -1,10 +1,6 @@
 """
-<<<<<<< HEAD
-A extensible Python framework for interacting with SimPRO's API.
-=======
 A extensible Python framework for interacting with SimPRO's REST API.
 Currently in draft state.
->>>>>>> 5d30afe6
 TODO: Investigate how to change all handling of URLs into a Path like objects.
 """
 import os

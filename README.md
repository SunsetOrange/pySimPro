--- conflicted
+++ resolved
@@ -1,7 +1,2 @@
 # pySimPro
-<<<<<<< HEAD
-
-A extensible Python framework for interacting with SimPRO's API.
-=======
-A extensible Python framework for interacting with SimPRO's REST API. Currently in draft state.
->>>>>>> 5d30afe6
+A extensible Python framework for interacting with SimPRO's REST API. Currently in draft state.